--- conflicted
+++ resolved
@@ -81,10 +81,5 @@
     chown -R hexstrike:hexstrike /app
 USER hexstrike
 
-<<<<<<< HEAD
 # 啟動服務
-ENTRYPOINT ["/docker-entrypoint.sh"]
-=======
-ENTRYPOINT ["/docker-entrypoint.sh"]
-
->>>>>>> c0fdcb56
+ENTRYPOINT ["/docker-entrypoint.sh"]