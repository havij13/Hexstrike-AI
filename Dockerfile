<<<<<<< HEAD
FROM kalilinux/kali-rolling:latest
#FROM kalilinux/kali-rolling:2024.3
=======
FROM kalilinux/kali-last-release:latest
>>>>>>> c0fdcb56

# 設定環境變數
ENV DEBIAN_FRONTEND=noninteractive \
    PYTHONUNBUFFERED=1 \
    HEXSTRIKE_PORT=8888 \
    HEXSTRIKE_HOST=0.0.0.0

# 更新系統並安裝核心安全工具包
<<<<<<< HEAD
RUN apt-get update && apt-get upgrade -y

# 安裝基礎工具
RUN apt-get install -y \
    python3 \
    python3-pip \
    python3-venv \
    python3-dev \
    git \
    curl \
    wget \
    unzip \
    build-essential \
    libssl-dev \
    libffi-dev \
    && apt-get clean \
    && rm -rf /var/lib/apt/lists/*

# 安裝核心安全工具（分批安裝以避免失敗）
RUN apt-get update && apt-get install -y \
    nmap \
    gobuster \
    nikto \
    sqlmap \
    hydra \
    john \
    hashcat \
    || echo "Some core tools failed to install, continuing..." \
    && apt-get clean \
    && rm -rf /var/lib/apt/lists/*

# 安裝額外工具
RUN apt-get update && apt-get install -y \
    masscan \
=======
RUN apt-get update && apt-get upgrade -y && apt-get install -y --fix-missing \
    # 網路掃描與偵察工具
    nmap \
>>>>>>> c0fdcb56
    amass \
    subfinder \
    fierce \
    dnsenum \
    theharvester \
    enum4linux-ng \
    || echo "Some network tools failed to install, continuing..." \
    && apt-get clean \
    && rm -rf /var/lib/apt/lists/*

# 安裝 Web 應用程式安全測試工具
RUN apt-get update && apt-get install -y \
    ffuf \
    dirb \
    dirsearch \
    nuclei \
    wpscan \
<<<<<<< HEAD
=======
    arjun \
>>>>>>> c0fdcb56
    httpx-toolkit \
    wafw00f \
    || echo "Some web tools failed to install, continuing..." \
    && apt-get clean \
    && rm -rf /var/lib/apt/lists/*

# 安裝密碼破解與認證工具
RUN apt-get update && apt-get install -y \
    medusa \
    evil-winrm \
    || echo "Some auth tools failed to install, continuing..." \
    && apt-get clean \
    && rm -rf /var/lib/apt/lists/*

# 安裝二進制分析與逆向工程工具
RUN apt-get update && apt-get install -y \
    radare2 \
    binwalk \
    gdb \
    checksec \
    binutils \
<<<<<<< HEAD
    || echo "Some binary analysis tools failed to install, continuing..." \
    && apt-get clean \
    && rm -rf /var/lib/apt/lists/*

# 安裝取證與 CTF 工具
RUN apt-get update && apt-get install -y \
=======
    # 取證與 CTF 工具
>>>>>>> c0fdcb56
    foremost \
    steghide \
    exiftool \
    autopsy \
    sleuthkit \
    || echo "Some forensics tools failed to install, continuing..." \
    && apt-get clean \
    && rm -rf /var/lib/apt/lists/*

# 安裝額外的 Go 基礎工具（部分工具需要）
RUN apt-get update && apt-get install -y golang-go && apt-get clean

# 安裝 pwntools 相關工具
RUN apt-get update && apt-get install -y \
    python3-pwntools \
    && apt-get clean \
    && rm -rf /var/lib/apt/lists/*

# 設定工作目錄
WORKDIR /app

# 複製 Python 依賴檔案
COPY requirements.txt .

<<<<<<< HEAD
# 安裝 Python 依賴（使用虛擬環境）
RUN python3 -m venv /opt/venv
ENV PATH="/opt/venv/bin:$PATH"
RUN pip install --no-cache-dir --upgrade pip && \
    pip install --no-cache-dir -r requirements.txt
=======
# 安裝 Python 依賴
RUN pip3 install --no-cache-dir --upgrade pip setuptools wheel --break-system-packages && \
    pip3 install --no-cache-dir -r requirements.txt --break-system-packages --ignore-installed
>>>>>>> c0fdcb56

# 複製專案檔案
COPY hexstrike_server.py hexstrike_mcp.py ./
COPY assets/ ./assets/
<<<<<<< HEAD
COPY templates/ ./templates/
COPY static/ ./static/
=======
>>>>>>> c0fdcb56

# 建立日誌目錄
RUN mkdir -p /app/logs

# 複製並設定啟動腳本
COPY docker-entrypoint.sh /docker-entrypoint.sh
RUN chmod +x /docker-entrypoint.sh

# 暴露 API 端口
EXPOSE 8888

# 健康檢查
HEALTHCHECK --interval=30s --timeout=10s --start-period=60s --retries=3 \
    CMD curl -f http://localhost:8888/health || exit 1

# 使用非 root 用戶運行（安全考量）
RUN useradd -m -u 1000 hexstrike && \
    chown -R hexstrike:hexstrike /app
USER hexstrike

# 啟動服務
ENTRYPOINT ["/docker-entrypoint.sh"]


<|MERGE_RESOLUTION|>--- conflicted
+++ resolved
@@ -1,9 +1,5 @@
-<<<<<<< HEAD
 FROM kalilinux/kali-rolling:latest
 #FROM kalilinux/kali-rolling:2024.3
-=======
-FROM kalilinux/kali-last-release:latest
->>>>>>> c0fdcb56
 
 # 設定環境變數
 ENV DEBIAN_FRONTEND=noninteractive \
@@ -12,7 +8,6 @@
     HEXSTRIKE_HOST=0.0.0.0
 
 # 更新系統並安裝核心安全工具包
-<<<<<<< HEAD
 RUN apt-get update && apt-get upgrade -y
 
 # 安裝基礎工具
@@ -47,11 +42,6 @@
 # 安裝額外工具
 RUN apt-get update && apt-get install -y \
     masscan \
-=======
-RUN apt-get update && apt-get upgrade -y && apt-get install -y --fix-missing \
-    # 網路掃描與偵察工具
-    nmap \
->>>>>>> c0fdcb56
     amass \
     subfinder \
     fierce \
@@ -69,10 +59,6 @@
     dirsearch \
     nuclei \
     wpscan \
-<<<<<<< HEAD
-=======
-    arjun \
->>>>>>> c0fdcb56
     httpx-toolkit \
     wafw00f \
     || echo "Some web tools failed to install, continuing..." \
@@ -94,16 +80,12 @@
     gdb \
     checksec \
     binutils \
-<<<<<<< HEAD
     || echo "Some binary analysis tools failed to install, continuing..." \
     && apt-get clean \
     && rm -rf /var/lib/apt/lists/*
 
 # 安裝取證與 CTF 工具
 RUN apt-get update && apt-get install -y \
-=======
-    # 取證與 CTF 工具
->>>>>>> c0fdcb56
     foremost \
     steghide \
     exiftool \
@@ -128,26 +110,17 @@
 # 複製 Python 依賴檔案
 COPY requirements.txt .
 
-<<<<<<< HEAD
 # 安裝 Python 依賴（使用虛擬環境）
 RUN python3 -m venv /opt/venv
 ENV PATH="/opt/venv/bin:$PATH"
 RUN pip install --no-cache-dir --upgrade pip && \
     pip install --no-cache-dir -r requirements.txt
-=======
-# 安裝 Python 依賴
-RUN pip3 install --no-cache-dir --upgrade pip setuptools wheel --break-system-packages && \
-    pip3 install --no-cache-dir -r requirements.txt --break-system-packages --ignore-installed
->>>>>>> c0fdcb56
 
 # 複製專案檔案
 COPY hexstrike_server.py hexstrike_mcp.py ./
 COPY assets/ ./assets/
-<<<<<<< HEAD
 COPY templates/ ./templates/
 COPY static/ ./static/
-=======
->>>>>>> c0fdcb56
 
 # 建立日誌目錄
 RUN mkdir -p /app/logs
